[package]
name = "rocket_auth"
version = "0.4.0"
authors = ["tvallotton@uc.cl"]
edition = "2018"
license = "MIT or Apache-2.0"
description = "A high level authentication management library for Rocket applications. It supports both SQLite and Postgres."
repository = "https://github.com/tvallotton/rocket_auth"

readme = "README.md"
categories = ["web-programming"]
keywords = ["rocket", "users", "authentication", "auth", "session"]

# See more keys and their definitions at https://doc.rust-lang.org/cargo/reference/manifest.html

[package.metadata.docs.rs]
all-features = true


[features]
sqlx-sqlite = ["sqlx/sqlite"]
sqlx-postgres = ["sqlx/postgres"]
sqlx-mysql = ["sqlx/mysql"]


[dependencies.rusqlite]
version = "0.27.0"
optional = true



[dependencies]
rand = "0.8.5"
rust-argon2 = "1.0.0"
lazy_static = "1.4.0"
regex = "1.5.6"
serde_json = "1.0.82"
chashmap = "2.2.2"
thiserror = "1.0.31"
async-trait = "0.1.56"
fehler = "1.0.0"
chrono = "0.4.19"
validator = { version = "0.15.0", features = ["derive"] }
rocket-sessions = "0.0.1"
<<<<<<< HEAD
rocket_lang = "0.1.2"
=======
futures= "0.3.21"
>>>>>>> 333abbee


[dependencies.sqlx]
version = "0.6.0"
optional = true


[dependencies.rocket]
version = "0.5.0-rc.2"
features = ["secrets"]

[dependencies.serde]
version = "1.0.138"
features = ["derive"]

[dependencies.tokio-postgres]
version = "0.7.6"
optional = true



[dependencies.redis]
version = "0.21.5"
features = ["aio", "tokio-comp"]
optional = true

[dependencies.tokio]
version = "1.19.2"
features = ["rt", "rt-multi-thread"]

[dev-dependencies]
tokio-postgres= "0.7.6"


[dev-dependencies.rocket]
version = "0.5.0-rc.2"
features = ["secrets", "json"]

[dev-dependencies.redis]
version = "0.21.5"
features = ["aio", "tokio-comp"]


[dev-dependencies.rocket_dyn_templates]
version = "0.1.0-rc.2"
features = ["tera"]


[dev-dependencies.sqlx]
version = "0.6.0"
features = ["runtime-tokio-rustls"]

[dev-dependencies.rocket_auth]
path = "../rocket_auth"
features = ["sqlx-sqlite", "sqlx-postgres", "sqlx-mysql", "redis", "tokio-postgres", "rusqlite"]<|MERGE_RESOLUTION|>--- conflicted
+++ resolved
@@ -42,11 +42,8 @@
 chrono = "0.4.19"
 validator = { version = "0.15.0", features = ["derive"] }
 rocket-sessions = "0.0.1"
-<<<<<<< HEAD
 rocket_lang = "0.1.2"
-=======
-futures= "0.3.21"
->>>>>>> 333abbee
+
 
 
 [dependencies.sqlx]
