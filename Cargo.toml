[package]
name = "rocket_auth"
version = "0.4.0"
authors = ["tvallotton@uc.cl"]
edition = "2018"
license = "MIT or Apache-2.0"
description = "A high level authentication management library for Rocket applications. It supports both SQLite and Postgres."
repository = "https://github.com/tvallotton/rocket_auth"

readme = "README.md"
categories = ["web-programming"]
keywords = ["rocket", "users", "authentication", "auth", "session"]

# See more keys and their definitions at https://doc.rust-lang.org/cargo/reference/manifest.html

[package.metadata.docs.rs]
all-features = true


[features]
sqlx-sqlite = ["sqlx/sqlite"]
sqlx-postgres = ["sqlx/postgres"]
sqlx-mysql = ["sqlx/mysql"]


[dependencies.rusqlite]
version = "0.27.0"
optional = true


[dependencies]
rand = "0.8.5"
rust-argon2 = "1.0.0"
lazy_static = "1.4.0"
regex = "1.5.6"
serde_json = "1.0.82"
chashmap = "2.2.2"
thiserror = "1.0.31"
async-trait = "0.1.56"
fehler = "1.0.0"
chrono = "0.4.19"
validator = { version = "0.15.0", features = ["derive"] }
<<<<<<< HEAD
rocket-sessions = "0.0.1"
=======
>>>>>>> 7de7567e
futures= "0.3.21"


[dependencies.sqlx]
version = "0.6.0"
optional = true


[dependencies.rocket]
version = "0.5.0-rc.2"
features = ["secrets"]

[dependencies.serde]
version = "1.0.138"
features = ["derive"]

[dependencies.tokio-postgres]
version = "0.7.6"
optional = true


[dependencies.redis]
version = "0.21.5"
features = ["aio", "tokio-comp"]
optional = true

[dependencies.tokio]
version = "1.19.2"
features = ["rt", "rt-multi-thread"]

[dev-dependencies]
tokio-postgres= "0.7.6"


[dev-dependencies.rocket]
version = "0.5.0-rc.2"
features = ["secrets", "json"]

[dev-dependencies.redis]
version = "0.21.5"
features = ["aio", "tokio-comp"]


[dev-dependencies.rocket_dyn_templates]
version = "0.1.0-rc.2"
features = ["tera"]


[dev-dependencies.sqlx]
version = "0.6.0"
features = ["runtime-tokio-rustls"]

[dev-dependencies.rocket_auth]
path = "../rocket_auth"
<<<<<<< HEAD
features = ["sqlx-sqlite", "sqlx-postgres", "sqlx-mysql", "redis", "tokio-postgres", "rusqlite"]
=======
features = [
    "sqlx-sqlite",
    "sqlx-postgres",
    "sqlx-mysql",
    "redis",
    "tokio-postgres",
    "rusqlite",
]
>>>>>>> 7de7567e
<|MERGE_RESOLUTION|>--- conflicted
+++ resolved
@@ -40,11 +40,6 @@
 fehler = "1.0.0"
 chrono = "0.4.19"
 validator = { version = "0.15.0", features = ["derive"] }
-<<<<<<< HEAD
-rocket-sessions = "0.0.1"
-=======
->>>>>>> 7de7567e
-futures= "0.3.21"
 
 
 [dependencies.sqlx]
@@ -98,9 +93,6 @@
 
 [dev-dependencies.rocket_auth]
 path = "../rocket_auth"
-<<<<<<< HEAD
-features = ["sqlx-sqlite", "sqlx-postgres", "sqlx-mysql", "redis", "tokio-postgres", "rusqlite"]
-=======
 features = [
     "sqlx-sqlite",
     "sqlx-postgres",
@@ -108,5 +100,4 @@
     "redis",
     "tokio-postgres",
     "rusqlite",
-]
->>>>>>> 7de7567e
+]