use rocket::{form::*, get, post, response::Redirect, routes, State};
use rocket_auth::{prelude::Error, *};
use rocket_dyn_templates::Template;
use serde_json::json;

use std::*;
use std::{convert::TryInto, result::Result};
use tokio_postgres::{connect, Client};
#[get("/login")]
fn get_login() -> Template {
    Template::render("login", json!({}))
}

#[post("/login", data = "<form>")]
async fn post_login(auth: Auth<'_>, form: Form<Login>) -> Result<Redirect, Error> {
    let result = auth.login(&form).await;
    result?;
    Ok(Redirect::to("/"))
}

#[get("/signup")]
async fn get_signup() -> Template {
    Template::render("signup", json!({}))
}

#[post("/signup", data = "<form>")]
async fn post_signup(auth: Auth<'_>, form: Form<Signup>) -> Result<Redirect, Error> {
    auth.signup(&form).await?;
    auth.login(&form.into()).await?;

    Ok(Redirect::to("/"))
}

#[get("/")]
async fn index(user: Option<User>) -> Template {
    Template::render("index", json!({ "user": user }))
}

#[get("/logout")]
async fn logout(auth: Auth<'_>) -> Result<Template, Error> {
    auth.logout().await?;
    Ok(Template::render("logout", json!({})))
}
#[get("/delete")]
async fn delete(auth: Auth<'_>) -> Result<Template, Error> {
    auth.delete().await?;
    Ok(Template::render("deleted", json!({})))
}

#[get("/show_all_users")]
async fn show_all_users(
    client: &State<sync::Arc<Client>>,
    user: Option<User>,
) -> Result<Template, Error> {
    let users: Vec<User> = client
        .query("select * from users;", &[])
        .await?
        .into_iter()
        .map(TryInto::try_into)
        .flatten()
        .collect();

    Ok(Template::render(
        "users",
        json!({"users": users, "user": user}),
    ))
}

#[tokio::main]
async fn main() -> Result<(), Error> {
    use tokio_postgres::NoTls;
    let (client, conn) = connect("host=localhost user=postgres", NoTls).await?;
    let client = sync::Arc::new(client);
    let users: Users = client.clone().into();

    tokio::spawn(async move {
        if let Err(e) = conn.await {
            eprintln!("TokioPostgresError: {}", e);
        }
    });
<<<<<<< HEAD
    users.create_table().await?;
    rocket::build()
=======
    users.create_table().await?; 
    let _ = rocket::build()
>>>>>>> 2dbf84ed
        .mount(
            "/",
            routes![
                index,
                get_login,
                post_signup,
                get_signup,
                post_login,
                logout,
                delete,
                show_all_users
            ],
        )
        .manage(client)
        .manage(users)
        .attach(Template::fairing())
        .launch()
        .await
        .unwrap();
    Ok(())
}<|MERGE_RESOLUTION|>--- conflicted
+++ resolved
@@ -78,13 +78,8 @@
             eprintln!("TokioPostgresError: {}", e);
         }
     });
-<<<<<<< HEAD
-    users.create_table().await?;
-    rocket::build()
-=======
     users.create_table().await?; 
     let _ = rocket::build()
->>>>>>> 2dbf84ed
         .mount(
             "/",
             routes![
