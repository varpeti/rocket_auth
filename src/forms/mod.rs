--- conflicted
+++ resolved
@@ -1,9 +1,6 @@
 use crate::prelude::*;
-<<<<<<< HEAD
-=======
 use validator::validate_email;
 use ValidationError::*;
->>>>>>> 2dbf84ed
 
 /// The `Login` form is used along with the [`Auth`] guard to authenticate users.
 #[derive(FromForm, Deserialize, Clone, Hash, PartialEq, Eq)]
