use std::*;

#[non_exhaustive]
#[derive(thiserror::Error, Debug)]
pub enum Error {
    /// This error occurs when attempting to create a user with an invalid email address.
    #[error("That is not a valid email address.")]
    InvalidEmailAddressError, // used

    /// This error only occurs if the application panics while holding a locked mutex.
    #[cfg(feature = "sqlx-sqlite")]
    #[error("The mutex guarding the Sqlite connection was poisoned.")]
    MutexPoisonError,

    /// Thrown when the requested user does not exist.
    #[error("Could not find any user that fits the specified requirements.")]
    UserNotFoundError, // unused

    /// This error is thrown when trying to retrieve `Users` but it isn't being managed by the app.
    /// It can be fixed adding `.manage(users)` to the app, where `users` is of type `Users`.
    #[error("UnmanagedStateError: failed retrieving `Users`. You may be missing `.manage(users)` in your app.")]
    UnmanagedStateError, // used

    #[error("UnauthenticatedError: The operation failed because the client is not authenticated.")]
<<<<<<< HEAD
    UnauthenticatedError, // unused

    /// This error occurs when a user tries to log in, but their account doesn't exists.
=======
    UnauthenticatedError,
    /// This error occurs when a user tries to log in, but their account doesn't exist.
>>>>>>> 333abbee
    #[error("The email \"{0}\" is not registered. Try signing up first.")]
    EmailDoesNotExist(String), // used

    /// This error is thrown when a user tries to sign up with an email that already exists.
    #[error("That email address already exists. Try logging in.")]
<<<<<<< HEAD
    EmailAlreadyExists, // used

    /// This error occurs when the user does exists, but their password was incorrect.
=======
    EmailAlreadyExists,
    /// This error occurs when the user does exist, but their password was incorrect.
>>>>>>> 333abbee
    #[error("Incorrect email or password")]
    UnauthorizedError, // used

    /// A wrapper around [`validator::ValidationError`].
    #[error("{0}")]
    FormValidationError(#[from] validator::ValidationError),

    /// A wrapper around [`validator::ValidationErrors`].
    #[error("FormValidationErrors: {0}")]
    FormValidationErrors(#[from] validator::ValidationErrors),

    /// A wrapper around [`sqlx::Error`].
    #[cfg(any(feature = "sqlx"))]
    #[error("SqlxError: {0}")]
    SqlxError(#[from] sqlx::Error),

    /// A wrapper around [`argon2::Error`].
    #[error("Argon2ParsingError: {0}")]
    Argon2ParsingError(#[from] argon2::Error),

    /// A wrapper around [`rusqlite::Error`].
    #[cfg(feature = "rusqlite")]
    #[error("RusqliteError: {0}")]
    RusqliteError(#[from] rusqlite::Error),

    /// A wrapper around [`redis::RedisError`].
    #[cfg(feature = "redis")]
    #[error("RedisError")]
    RedisError(#[from] redis::RedisError),

    /// A wrapper around [`serde_json::Error`].
    #[error("SerdeError: {0}")]
    SerdeError(#[from] serde_json::Error),

    /// A wrapper around [`std::io::Error`].
    #[cfg(feature = "sqlx-postgres")]
    #[error("IOError: {0}")]
    IOError(#[from] std::io::Error),

    /// A wrapper around [`tokio_postgres::Error`].
    #[cfg(feature = "tokio-postgres")]
    #[error("TokioPostgresError: {0}")]
    TokioPostgresError(#[from] tokio_postgres::Error),
}


/*****  CONVERSIONS  *****/
#[cfg(feature = "sqlx-sqlite")]
use std::sync::PoisonError;
#[cfg(feature = "sqlx-sqlite")]
impl<T> From<PoisonError<T>> for Error {
    fn from(_error: PoisonError<T>) -> Error {
        Error::MutexPoisonError
    }
}

use self::Error::*;
impl Error {
    fn message(&self) -> String {
        match self {
            InvalidEmailAddressError
            | EmailAlreadyExists
            | UnauthorizedError
            | UserNotFoundError => format!("{}", self),
            FormValidationErrors(source) => {
                source
                    .field_errors()
                    .into_iter()
                    .map(|(_, error)| error)
                    .map(IntoIterator::into_iter)
                    .map(|errs| {
                        errs //
                            .map(|err| &err.code)
                            .fold(String::new(), |a, b| a + b)
                    })
                    .fold(String::new(), |a, b| a + &b)
            }
            #[cfg(debug_assertions)]
            e => return format!("{}", e),
            #[allow(unreachable_patterns)]
            _ => "undefined".into(),
        }
    }
}

use rocket::http::ContentType;
use rocket::request::Request;
use rocket::response::{self, Responder, Response};
use serde::Serialize;
use serde_json::*;
use std::io::Cursor;

impl<'r> Responder<'r, 'static> for Error {
    fn respond_to(self, _: &'r Request<'_>) -> response::Result<'static> {
        let payload = to_string(&json!({
            "status": "error",
            "message": self.message(),
        }))
        .unwrap();
        Response::build()
            .sized_body(payload.len(), Cursor::new(payload))
            .header(ContentType::new("application", "json"))
            .ok()
    }
}
#[derive(Serialize)]
struct Foo {
    bar: i32, 
    baz: &'static str, 
}
<|MERGE_RESOLUTION|>--- conflicted
+++ resolved
@@ -22,33 +22,26 @@
     UnmanagedStateError, // used
 
     #[error("UnauthenticatedError: The operation failed because the client is not authenticated.")]
-<<<<<<< HEAD
     UnauthenticatedError, // unused
 
     /// This error occurs when a user tries to log in, but their account doesn't exists.
-=======
-    UnauthenticatedError,
-    /// This error occurs when a user tries to log in, but their account doesn't exist.
->>>>>>> 333abbee
     #[error("The email \"{0}\" is not registered. Try signing up first.")]
     EmailDoesNotExist(String), // used
 
     /// This error is thrown when a user tries to sign up with an email that already exists.
     #[error("That email address already exists. Try logging in.")]
-<<<<<<< HEAD
     EmailAlreadyExists, // used
 
     /// This error occurs when the user does exists, but their password was incorrect.
-=======
-    EmailAlreadyExists,
-    /// This error occurs when the user does exist, but their password was incorrect.
->>>>>>> 333abbee
     #[error("Incorrect email or password")]
     UnauthorizedError, // used
 
     /// A wrapper around [`validator::ValidationError`].
     #[error("{0}")]
     FormValidationError(#[from] validator::ValidationError),
+
+    #[error("{0:?}")]
+    Signup(Vec<crate::forms::SignupError>),
 
     /// A wrapper around [`validator::ValidationErrors`].
     #[error("FormValidationErrors: {0}")]
@@ -88,7 +81,6 @@
     TokioPostgresError(#[from] tokio_postgres::Error),
 }
 
-
 /*****  CONVERSIONS  *****/
 #[cfg(feature = "sqlx-sqlite")]
 use std::sync::PoisonError;
@@ -96,6 +88,13 @@
 impl<T> From<PoisonError<T>> for Error {
     fn from(_error: PoisonError<T>) -> Error {
         Error::MutexPoisonError
+    }
+}
+
+use crate::forms::SignupError;
+impl From<Vec<SignupError>> for Error {
+    fn from(error: Vec<SignupError>) -> Error {
+        Error::Signup(error)
     }
 }
 
@@ -150,6 +149,6 @@
 }
 #[derive(Serialize)]
 struct Foo {
-    bar: i32, 
-    baz: &'static str, 
-}
+    bar: i32,
+    baz: &'static str,
+}