--- conflicted
+++ resolved
@@ -12,11 +12,7 @@
 ";
 
 pub(crate) const UPDATE_USER: &str = "
-<<<<<<< HEAD
 UPDATE users SET 
-=======
-UPDATE users SET
->>>>>>> 2dbf84ed
     email = $2,
     password = $3,
     is_admin = $4
